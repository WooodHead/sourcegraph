package plan

import (
	"fmt"
	"strings"

	droneyaml "github.com/drone/drone-exec/yaml"
	"github.com/drone/drone/yaml/matrix"
	"sourcegraph.com/sourcegraph/sourcegraph/pkg/inventory"
)

// inferConfig consults a repo's inventory (of programming languages
// used) and generates a .sg-drone.yml file that will build the
// repo. This is not guaranteed to be correct. The primary purpose of
// this inferred config is to fetch the project dependencies and
// compile the project to prepare for the srclib analysis step.
func inferConfig(inv *inventory.Inventory) (*droneyaml.Config, []matrix.Axis, error) {
	// Merge the default configs for all of the languages we detect.
	var config droneyaml.Config
	unsupported := []string{}
	matrix := matrix.Matrix{}
	for _, lang := range inv.Languages {
		c, ok := langConfigs[lang.Name]
		if !ok {
			// Only warn about languages which are possible to build.
			if lang.Type == "programming" {
				unsupported = append(unsupported, lang.Name)
			}
		} else {
			config.Build = append(config.Build, c.build)
		}
		for key, vals := range c.matrix {
			matrix[key] = append(matrix[key], vals...)
		}
	}

	if len(config.Build) == 0 {
		config.Build = append(config.Build, buildLogMsg("Couldn't infer CI build config; please create a .sg-drone.yml file", "no supported programming languages were auto-detected"))
	}

	if len(unsupported) > 0 {
		config.Build = append(config.Build, buildLogMsg(
			fmt.Sprintf("Can't automatically generate CI build config for %s; please create a .sg-drone.yml file", strings.Join(unsupported, ", ")),
			fmt.Sprintf("automatic CI config does not yet support:\n%s\n", strings.Join(unsupported, "\n")),
		))
	}

	return &config, calcMatrix(matrix), nil
}

var langConfigs = map[string]struct {
	build  droneyaml.BuildItem
	matrix map[string][]string
}{
<<<<<<< HEAD
	"JavaScript": {},
=======
	"Go": {},
	"JavaScript": {
		build: droneyaml.BuildItem{
			Key: "JavaScript deps (node v$$NODE_VERSION)",
			Build: droneyaml.Build{
				Container: droneyaml.Container{Image: "node:$$NODE_VERSION"},
				Commands: []string{
					// If the required package.json file is not in the root
					// directory, attempt to find and navigate to it within
					// subdirectories, excluding any node_modules directories.
					`[ -f package.json ] || cd "$(dirname "$(find ./ -type f -name package.json -not -path '*/node_modules/*' | tail -1)")"`,
					"[ -f package.json ] && npm install --quiet --no-optional",
				},
				AllowFailure: true,
			},
		},
		matrix: map[string][]string{"NODE_VERSION": {"4"}},
	},
>>>>>>> d7312386
	"Java":       {},
	"Python":     {},
	"TypeScript": {},
	"C#":         {},
	"CSS":        {},
}<|MERGE_RESOLUTION|>--- conflicted
+++ resolved
@@ -52,28 +52,8 @@
 	build  droneyaml.BuildItem
 	matrix map[string][]string
 }{
-<<<<<<< HEAD
 	"JavaScript": {},
-=======
 	"Go": {},
-	"JavaScript": {
-		build: droneyaml.BuildItem{
-			Key: "JavaScript deps (node v$$NODE_VERSION)",
-			Build: droneyaml.Build{
-				Container: droneyaml.Container{Image: "node:$$NODE_VERSION"},
-				Commands: []string{
-					// If the required package.json file is not in the root
-					// directory, attempt to find and navigate to it within
-					// subdirectories, excluding any node_modules directories.
-					`[ -f package.json ] || cd "$(dirname "$(find ./ -type f -name package.json -not -path '*/node_modules/*' | tail -1)")"`,
-					"[ -f package.json ] && npm install --quiet --no-optional",
-				},
-				AllowFailure: true,
-			},
-		},
-		matrix: map[string][]string{"NODE_VERSION": {"4"}},
-	},
->>>>>>> d7312386
 	"Java":       {},
 	"Python":     {},
 	"TypeScript": {},
