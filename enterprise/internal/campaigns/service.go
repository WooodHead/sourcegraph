--- conflicted
+++ resolved
@@ -50,13 +50,7 @@
 // computed by the caller. There is no diff execution or computation performed during creation of
 // the CampaignJobs in this case (unlike when using Runner to create a CampaignPlan from a
 // specification).
-<<<<<<< HEAD
-//
-// If resolveRevision is nil, a default implementation is used.
 func (s *Service) CreateCampaignPlanFromPatches(ctx context.Context, patches []campaigns.CampaignPlanPatch, userID int32, useTx bool) (*campaigns.CampaignPlan, error) {
-=======
-func (s *Service) CreateCampaignPlanFromPatches(ctx context.Context, patches []campaigns.CampaignPlanPatch, userID int32) (*campaigns.CampaignPlan, error) {
->>>>>>> 77363ac5
 	if userID == 0 {
 		return nil, backend.ErrNotAuthenticated
 	}
