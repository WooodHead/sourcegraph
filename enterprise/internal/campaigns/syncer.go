--- conflicted
+++ resolved
@@ -74,7 +74,6 @@
 		return
 	}
 
-<<<<<<< HEAD
 	s.mu.Lock()
 	defer s.mu.Unlock()
 
@@ -85,19 +84,10 @@
 
 	sourcer := repos.NewSourcer(s.HTTPFactory)
 	css, err := buildChangesetSource(sourcer, extSvc)
-=======
-	normalised, err := externalServiceSyncerKey(extSvc.Kind, extSvc.Config)
->>>>>>> c1bed31a
 	if err != nil {
 		log15.Error(err.Error())
 		return
 	}
-<<<<<<< HEAD
-=======
-
-	s.mu.Lock()
-	defer s.mu.Unlock()
->>>>>>> c1bed31a
 
 	normalised, err := externalServiceSyncerKey(extSvc.Kind, extSvc.Config)
 	if err != nil {
@@ -118,11 +108,7 @@
 	syncer := &ChangesetSyncer{
 		SyncStore:      s.SyncStore,
 		ReposStore:     s.RepoStore,
-<<<<<<< HEAD
-		css:            css,
-=======
 		source:         source,
->>>>>>> c1bed31a
 		codeHostURL:    normalised,
 		extSvcID:       extSvc.ID,
 		cancel:         cancel,
@@ -194,47 +180,12 @@
 
 // HandleExternalServiceSync handles changes to external services.
 func (s *SyncRegistry) HandleExternalServiceSync(es api.ExternalService) {
-<<<<<<< HEAD
-=======
-	normalised, err := externalServiceSyncerKey(es.Kind, es.Config)
-	if err != nil {
-		log15.Error(err.Error())
-		return
-	}
-
->>>>>>> c1bed31a
 	s.mu.Lock()
 	syncer, exists := s.syncers[es.ID]
 	s.mu.Unlock()
 
 	if timeIsNilOrZero(es.DeletedAt) && !exists {
-<<<<<<< HEAD
-		// Convert the api.ExternalService to repos.ExternalService.
-		// They're basically the same, just some pointers here and there.
-		extSvc := &repos.ExternalService{
-			ID:          es.ID,
-			Kind:        es.Kind,
-			DisplayName: es.DisplayName,
-			Config:      es.Config,
-			CreatedAt:   es.CreatedAt,
-			UpdatedAt:   es.UpdatedAt,
-		}
-		if es.DeletedAt != nil {
-			extSvc.DeletedAt = *es.DeletedAt
-		}
-		if es.LastSyncAt != nil {
-			extSvc.LastSyncAt = *es.LastSyncAt
-		}
-		if es.NextSyncAt != nil {
-			extSvc.NextSyncAt = *es.NextSyncAt
-		}
-		if es.NamespaceUserID != nil {
-			extSvc.NamespaceUserID = *es.NamespaceUserID
-		}
-		s.Add(extSvc)
-=======
 		s.Add(extsvcTypeApiToRepos(&es))
->>>>>>> c1bed31a
 	}
 
 	s.mu.Lock()
@@ -266,11 +217,7 @@
 	SyncStore  SyncStore
 	ReposStore RepoStore
 
-<<<<<<< HEAD
-	css repos.ChangesetSource
-=======
 	source repos.ChangesetSource
->>>>>>> c1bed31a
 
 	codeHostURL string
 	extSvcID    int64
@@ -513,11 +460,7 @@
 }
 
 func (s *ChangesetSyncer) computeSchedule(ctx context.Context) ([]scheduledSync, error) {
-<<<<<<< HEAD
 	syncData, err := s.SyncStore.ListChangesetSyncData(ctx, ListChangesetSyncDataOpts{ExternalServiceID: s.extSvcID})
-=======
-	syncData, err := s.SyncStore.ListChangesetSyncData(ctx, ListChangesetSyncDataOpts{ExternalServiceID: s.codeHostURL})
->>>>>>> c1bed31a
 	if err != nil {
 		return nil, errors.Wrap(err, "listing changeset sync data")
 	}
@@ -539,11 +482,7 @@
 	published := campaigns.ChangesetPublicationStatePublished
 	changesets, _, err := s.SyncStore.ListChangesets(ctx, ListChangesetsOpts{
 		OnlyWithoutDiffStats: true,
-<<<<<<< HEAD
 		ExternalServiceID:    s.extSvcID,
-=======
-		ExternalServiceID:    s.codeHostURL,
->>>>>>> c1bed31a
 		PublicationState:     &published,
 		ReconcilerStates:     []campaigns.ReconcilerState{campaigns.ReconcilerStateCompleted},
 	})
@@ -573,20 +512,12 @@
 	if err != nil {
 		return err
 	}
-<<<<<<< HEAD
-	return SyncChangeset(ctx, s.ReposStore, s.SyncStore, s.css, cs)
-=======
 	return SyncChangeset(ctx, s.ReposStore, s.SyncStore, s.source, cs)
->>>>>>> c1bed31a
 }
 
 // SyncChangeset refreshes the metadata of the given changeset and
 // updates them in the database.
-<<<<<<< HEAD
-func SyncChangeset(ctx context.Context, repoStore RepoStore, syncStore SyncStore, css repos.ChangesetSource, c *campaigns.Changeset) (err error) {
-=======
 func SyncChangeset(ctx context.Context, repoStore RepoStore, syncStore SyncStore, source repos.ChangesetSource, c *campaigns.Changeset) (err error) {
->>>>>>> c1bed31a
 	rs, err := repoStore.ListRepos(ctx, repos.StoreListReposArgs{
 		IDs: []api.RepoID{c.RepoID},
 	})
@@ -596,11 +527,7 @@
 	repo := rs[0]
 
 	repoChangeset := &repos.Changeset{Repo: repo, Changeset: c}
-<<<<<<< HEAD
-	if err := css.LoadChangeset(ctx, repoChangeset); err != nil {
-=======
 	if err := source.LoadChangeset(ctx, repoChangeset); err != nil {
->>>>>>> c1bed31a
 		_, ok := err.(repos.ChangesetNotFoundError)
 		if !ok {
 			return err
@@ -611,11 +538,7 @@
 		}
 	}
 
-<<<<<<< HEAD
-	events := c.Events().Dedupe()
-=======
 	events := c.Events()
->>>>>>> c1bed31a
 	SetDerivedState(ctx, c, events)
 
 	tx, err := syncStore.Transact(ctx)
@@ -647,11 +570,7 @@
 		return nil, fmt.Errorf("ChangesetSource cannot be created from external service %q", extSvc.Kind)
 	}
 
-<<<<<<< HEAD
-	return css, nil
-=======
 	return source, nil
->>>>>>> c1bed31a
 }
 
 type scheduledSync struct {
@@ -773,9 +692,6 @@
 const (
 	priorityNormal priority = iota
 	priorityHigh
-<<<<<<< HEAD
-)
-=======
 )
 
 // extsvcTypeApiToRepos converts the api.ExternalService to repos.ExternalService.
@@ -802,5 +718,4 @@
 		extSvc.NamespaceUserID = *es.NamespaceUserID
 	}
 	return extSvc
-}
->>>>>>> c1bed31a
+}